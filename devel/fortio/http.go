--- conflicted
+++ resolved
@@ -25,12 +25,9 @@
 	"net/url"
 	"strings"
 	"time"
-<<<<<<< HEAD
 	"unicode/utf8"
 
 	"github.com/valyala/fasthttp" // for reference/comparaison
-=======
->>>>>>> 220259bb
 )
 
 // Fetcher is the Url content fetcher that the different client implements.
@@ -112,35 +109,20 @@
 }
 
 // FetchURL fetches URL contenty and does error handling/logging.
-<<<<<<< HEAD
 func FetchURL(url string) (int, []byte, int) {
 	client := NewStdClient(url, 1, true)
 	if client == nil {
 		return http.StatusBadRequest, []byte("bad url"), 0
-=======
-func FetchURL(url string) (int, []byte) {
-	client := NewClient(url, 1, true)
-	if client == nil {
-		return http.StatusBadRequest, []byte("bad url")
->>>>>>> 220259bb
 	}
 	return client.Fetch()
 }
 
 // Fetch fetches the byte and code for pre created client
-<<<<<<< HEAD
 func (c *Client) Fetch() (int, []byte, int) {
 	resp, err := c.client.Do(c.req)
 	if err != nil {
 		log.Printf("Unable to send request for %s : %v", c.url, err)
 		return http.StatusBadRequest, []byte(err.Error()), 0
-=======
-func (c *Client) Fetch() (int, []byte) {
-	resp, err := c.client.Do(c.req)
-	if err != nil {
-		log.Printf("Unable to send request for %s : %v", c.url, err)
-		return http.StatusBadRequest, []byte(err.Error())
->>>>>>> 220259bb
 	}
 	var data []byte
 	if Verbosity > 2 {
@@ -164,7 +146,6 @@
 	code := resp.StatusCode
 	if Verbosity > 1 {
 		log.Printf("Got %d : %s for %s - response is %d bytes", code, resp.Status, c.url, len(data))
-<<<<<<< HEAD
 	}
 	return code, data, 0
 }
@@ -648,9 +629,6 @@
 	}
 	// TODO: Header.Len() is number of headers not byte size of headers
 	return c.res.StatusCode(), c.res.Body(), c.res.Header.Len()
-=======
-	}
-	return code, data
 }
 
 // NewClient creates a client object
@@ -676,5 +654,4 @@
 		},
 	}
 	return &client
->>>>>>> 220259bb
 }