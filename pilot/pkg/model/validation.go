--- conflicted
+++ resolved
@@ -41,11 +41,7 @@
 	dns1123LabelMaxLength int    = 63
 	dns1123LabelFmt       string = "[a-zA-Z0-9]([-a-z-A-Z0-9]*[a-zA-Z0-9])?"
 	// a wild-card prefix is an '*', a normal DNS1123 label with a leading '*' or '*-', or a normal DNS1123 label
-<<<<<<< HEAD
-	wildcardPrefix = `\*|(\*|\*-)?(` + dns1123LabelFmt + `)`
-=======
-	wildcardPrefix string = `(\*|(\*|\*-)?` + dns1123LabelFmt + `)`
->>>>>>> bf0ae494
+	wildcardPrefix = `(\*|(\*|\*-)?` + dns1123LabelFmt + `)`
 
 	// TODO: there is a stricter regex for the labels from validation.go in k8s
 	qualifiedNameFmt string = "[-A-Za-z0-9_./]*"
